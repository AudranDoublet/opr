--- conflicted
+++ resolved
@@ -191,13 +191,10 @@
 
             let prev = fluid_simulation.len();
             time_simulated_since_last_frame += fluid_simulation.tick();
-<<<<<<< HEAD
             add_particles(prev..fluid_simulation.len(), &fluid_simulation, &mut renderer);
-=======
             if bubbler.tick(&fluid_simulation) {
                 update_diffuse(&mut renderer, &bubbler);
             }
->>>>>>> d9ec31e8
 
             let d_v_mean_sq = fluid_simulation.debug_get_v_mean_sq();
             let d_v_max_sq_deviation = fluid_simulation.debug_get_v_max_sq() / d_v_mean_sq;
