use std::fs;
use std::path::{Path, PathBuf};
use std::time::Instant;

use clap::ArgMatches;
use kiss3d::camera::camera::Camera;
use nalgebra::{Point3, Vector3};

fn get_meshes_paths(folder: &Path) -> Result<Vec<PathBuf>, Box<dyn std::error::Error>> {
    let mut files: Vec<PathBuf> = fs::read_dir(folder)?
        .filter_map(Result::ok)
        .filter_map(|d| d.path().to_str().and_then(|f| if f.ends_with(".obj") { Some(d) } else { None }))
        .map(|d| d.path())
        .collect();

    files.sort();

    Ok(files)
}

fn view_meshes(meshes_folder: &Path, back_face_culling: bool, mut time_step: f32) -> Result<(), Box<dyn std::error::Error>> {
    let scale = Vector3::new(1., 1., 1.);

    let mut renderer = render::scene::Scene::new(1.);
    renderer.camera.look_at(Point3::new(0.0, 1., -2.), Point3::new(0., 0., 5.)); //FIXME make camera configurable

    let meshes = get_meshes_paths(meshes_folder)?;
    if meshes.len() == 0 {
        println!("No mesh found");
        return Ok(());
    }

    let mut i_obj: usize = 0;

    let mut obj = renderer.window.add_obj(meshes[i_obj].as_ref(), meshes_folder, scale);
    obj.enable_backface_culling(back_face_culling);

    let mut show_info = true;
    let mut pause = true;
    let mut now = Instant::now();

<<<<<<< HEAD
    let mut time_step = 0.;

    let mut dt_i_obj: isize = 0;

=======
>>>>>>> 066ae642
    while renderer.render() {
        if !pause && now.elapsed().as_secs_f32() > time_step || dt_i_obj != 0 {
            i_obj = ((if dt_i_obj == 0 { i_obj as isize + 1 } else { i_obj as isize + dt_i_obj } + meshes.len() as isize) % meshes.len() as isize) as usize; // FIXME: beeeuuuuuuuuurk
            dt_i_obj = 0;
            renderer.window.remove_node(&mut obj);
            obj = renderer.window.add_obj(&meshes[i_obj], meshes_folder, scale);
            obj.enable_backface_culling(back_face_culling);

            now = Instant::now();
        }

        for event in renderer.window.events().iter() {
            match event.value {
                render::event::WindowEvent::Key(key, render::event::Action::Release, _) => {
                    match key {
                        render::event::Key::I => {
                            show_info = !show_info;
                        }
                        render::event::Key::Space => {
                            pause = !pause;
                        }
                        render::event::Key::PageUp => {
                            time_step = (time_step + 0.01).min(3.);
                        }
                        render::event::Key::PageDown => {
                            time_step = (time_step - 0.01).max(0.);
                        }
                        _ => {}
                    }
                }
                render::event::WindowEvent::Key(key, render::event::Action::Press, _) => {
                    match key {
                        render::event::Key::F => {
                            dt_i_obj = 1;
                        }
                        render::event::Key::S => {
                            dt_i_obj = -1;
                        }
                        _ => {}
                    }
                }
                _ => {}
            }
        }

        if show_info {
            renderer.debug_text(&format!("\
                iteration: {}/{}\n\
                dt: {:.3}\n\
                eye: {}\
                ", i_obj, meshes.len() - 1, time_step, renderer.camera.eye()));
        }
    }

    Ok(())
}

pub fn main_viewer(args: &ArgMatches) -> Result<(), Box<dyn std::error::Error>> {
    let meshes_folder = Path::new(args.value_of("meshes_folder").unwrap());
    let back_face_culling = args.is_present("back_face_culling");
    let fps = 1. / args.value_of("fps").unwrap_or("-1.").parse::<f32>()?;

    view_meshes(meshes_folder, back_face_culling, fps)?;

    Ok(())
}
<|MERGE_RESOLUTION|>--- conflicted
+++ resolved
@@ -39,13 +39,8 @@
     let mut pause = true;
     let mut now = Instant::now();
 
-<<<<<<< HEAD
-    let mut time_step = 0.;
-
     let mut dt_i_obj: isize = 0;
 
-=======
->>>>>>> 066ae642
     while renderer.render() {
         if !pause && now.elapsed().as_secs_f32() > time_step || dt_i_obj != 0 {
             i_obj = ((if dt_i_obj == 0 { i_obj as isize + 1 } else { i_obj as isize + dt_i_obj } + meshes.len() as isize) % meshes.len() as isize) as usize; // FIXME: beeeuuuuuuuuurk
