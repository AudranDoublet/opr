--- conflicted
+++ resolved
@@ -152,11 +152,7 @@
     } else { None };
 
     // FIXME: the ISO-VALUE and CUBE-SIZE should be asked in CLI instead of being hardcoded
-<<<<<<< HEAD
     let mesher = Mesher::new(0.00001, interpolation_algorithm, anisotropicator);
-=======
-    let mesher = Mesher::new(0.00001, 0.08, interpolation_algorithm, anisotropicator);
->>>>>>> 066ae642
     // FIXME-END
 
     fs::create_dir_all(output_directory)?;
