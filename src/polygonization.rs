use std::fs;
use std::fs::File;
use std::path::{Path, PathBuf};
use std::time::Instant;

use clap::ArgMatches;
use indicatif::{ProgressBar, ProgressStyle};
use kiss3d::camera::camera::Camera;
use nalgebra::Point3;
use sph_common::DFSPH;
use sph_common::mesher::interpolation::InterpolationAlgorithms;
use sph_common::mesher::Mesher;

use rayon::prelude::*;

use crate::simulation::add_particles;
use sph_common::mesher::anisotropication::Anisotropicator;
use sph_common::mesher::types::FluidSnapshotProvider;

fn get_simulation_dumps_paths(folder: &Path) -> Result<Vec<PathBuf>, Box<dyn std::error::Error>> {
    let mut files: Vec<PathBuf> = fs::read_dir(folder)?
        .filter_map(Result::ok)
        .filter_map(|d| d.path().to_str().and_then(|f| if f.ends_with(".sim.bin") { Some(d) } else { None }))
        .map(|d| d.path())
        .collect();

    files.sort();

    Ok(files)
}

fn polygonize(mesher: &mut Mesher, simulation: &impl FluidSnapshotProvider, folder: &Path, idx: usize) -> Result<(), Box<dyn std::error::Error>> {
    let path = folder.join(format!("{:08}.obj", idx));
    let buffer = &mut File::create(path)?;

    mesher.convert_into_obj(simulation, buffer);

    Ok(())
}

fn polygonize_with_gui(mut mesher: Mesher, simulations: Vec<PathBuf>, output_folder: &Path) -> Result<(), Box<dyn std::error::Error>> {
    let mut simulations = simulations.iter();

    let simulation = simulations.next();
    if simulation.is_none() {
        return Ok(());
    }
    let mut simulation = DFSPH::load(&simulation.unwrap()).unwrap();

    let mut renderer = render::scene::Scene::new(simulation.particle_radius());
    renderer.camera.look_at(Point3::new(0.0, 1., -2.), Point3::new(0., 0., 5.)); //FIXME make camera configurable

    add_particles(0..simulation.len(), &simulation, &mut renderer);

    let mut total_time = 0.;
    let mut show_info: bool = true;
    let mut pause: bool = true;
    let mut idx: usize = 0;

    while renderer.render() {
        let timer = Instant::now();

        polygonize(&mut mesher, &simulation, output_folder, idx)?;

        for event in renderer.window.events().iter() {
            match event.value {
                render::event::WindowEvent::Key(key, render::event::Action::Release, _) => {
                    match key {
                        render::event::Key::I => {
                            show_info = !show_info;
                        }
                        render::event::Key::Space => {
                            pause = !pause;
                        }
                        _ => {}
                    }
                }
                _ => {}
            }
        }

        if !pause {
            match simulations.next() {
                Some(s) => { simulation = DFSPH::load(&s).unwrap(); }
                None => break
            };

            renderer.clear();
            add_particles(0..simulation.len(), &simulation, &mut renderer);

            total_time += simulation.get_time_step();

            idx += 1;
        }

        if show_info {
            renderer.debug_text(&format!("\
                iteration: {}/{}\n\
                dt: {:.6} s\n\
                total: {:.6} s\n\
                nb_particle: {}\n\
                v_max: {:.5} m/s\n\
                fps: {:.3} frame/s\n\
                eye: {}\
                ", idx, simulations.len() - 1, simulation.get_time_step(), total_time, simulation.len(), simulation.get_v_max(), 1. / timer.elapsed().as_secs_f32(), renderer.camera.eye()));
        }

        renderer.update();
    }

    Ok(())
}


fn polygonize_cli(mesher: Mesher, simulations: Vec<PathBuf>, output_folder: &Path) -> Result<(), Box<dyn std::error::Error>> {
    let pb = ProgressBar::new(simulations.len() as u64);
    pb.set_style(ProgressStyle::default_bar()
        .template("[{elapsed_precise}] [{per_sec}] [{eta_precise}] {bar:40.cyan/blue} {pos:>7}/{len:7}"));
    pb.tick();

    simulations.par_iter().enumerate().for_each(|(i, path)| {
        let dfsph = DFSPH::load(&path).unwrap();

        polygonize(&mut mesher.clone(), &dfsph, output_folder, i).unwrap();
        pb.inc(1);
    });

    pb.finish_with_message("polygonization done");

    Ok(())
}

pub fn main_polygonization(args: &ArgMatches) -> Result<(), Box<dyn std::error::Error>> {
    let output_directory = match args.value_of("output_directory") {
        Some(d) => Path::new(d),
        None => Path::new("./")
    };
    let dump_directory = Path::new(args.value_of("dump_directory").unwrap());
    let disable_interpolation = args.is_present("disable_interpolation");
    let disable_anisotropication = args.is_present("disable_anisotropication");
    let render = args.is_present("render");

    let interpolation_algorithm = match disable_interpolation {
        true => InterpolationAlgorithms::None,
        false => InterpolationAlgorithms::Linear,
    };

    let anisotropicator = if !disable_anisotropication {
        Some(
<<<<<<< HEAD
            Anisotropicator::new(0.9, 20, 8., 10400., 0.05)
=======
            Anisotropicator::new(0.9, 15, 40., 20000., 50.)
>>>>>>> decb06c5
        )
    } else { None };

    // FIXME: the ISO-VALUE and CUBE-SIZE should be asked in CLI instead of being hardcoded
<<<<<<< HEAD
    let mesher = Mesher::new(0.00001, interpolation_algorithm, anisotropicator);
=======
    let mesher = Mesher::new(0.00001, 0.05, interpolation_algorithm, anisotropicator);
>>>>>>> decb06c5
    // FIXME-END

    fs::create_dir_all(output_directory)?;

    let simulations: Vec<PathBuf> = get_simulation_dumps_paths(dump_directory)?;

    if render {
        polygonize_with_gui(mesher, simulations, output_directory)?;
    } else {
        polygonize_cli(mesher, simulations, output_directory)?;
    }

    Ok(())
}
<|MERGE_RESOLUTION|>--- conflicted
+++ resolved
@@ -147,20 +147,12 @@
 
     let anisotropicator = if !disable_anisotropication {
         Some(
-<<<<<<< HEAD
-            Anisotropicator::new(0.9, 20, 8., 10400., 0.05)
-=======
             Anisotropicator::new(0.9, 15, 40., 20000., 50.)
->>>>>>> decb06c5
         )
     } else { None };
 
     // FIXME: the ISO-VALUE and CUBE-SIZE should be asked in CLI instead of being hardcoded
-<<<<<<< HEAD
     let mesher = Mesher::new(0.00001, interpolation_algorithm, anisotropicator);
-=======
-    let mesher = Mesher::new(0.00001, 0.05, interpolation_algorithm, anisotropicator);
->>>>>>> decb06c5
     // FIXME-END
 
     fs::create_dir_all(output_directory)?;
