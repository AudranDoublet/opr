extern crate render;
//extern crate sph_common;
//
use std::time::Instant;

<<<<<<< HEAD
use std::fs;
use std::path::{Path, PathBuf};
use std::time::Instant;

use nalgebra::{Point3, Vector3};
=======
use kiss3d::camera::camera::Camera;
use nalgebra::Point3;

use sph_common::DFSPH;

extern crate sph_scene;

#[macro_use]
extern crate clap;

use clap::App;

/*
fn main() {
    let mut sph_scene = DFSPH::new(20.0);
    sph_scene.fill(0.3, 0.5, 0.3);
>>>>>>> 2547a35c

fn main() -> Result<(), std::io::Error> {
    let scale: Vector3<f32> = Vector3::new(0.5, 0.5, 0.5);

<<<<<<< HEAD

    let mut scene = render::scene::Scene::new(3.);
    scene
        .camera
        .look_at(Point3::new(0.0, 20.0, -50.0), Point3::new(10.0, 10.0, 0.0));

    let sample_dir = Path::new("./");
    let mut files: Vec<PathBuf> = fs::read_dir(sample_dir)?
        .filter_map(Result::ok)
        .filter(|d| if let Some(e) = d.path().extension() { e == "obj" } else { false })
        .map(|d| d.path())
        .collect();

    files.sort();

    if files.len() == 0 {
        panic!("no obj");
=======
    for _ in 1..2 {
        sph_scene.tick();
    }
}
*/

fn add_particles(range: std::ops::Range<usize>, dfsph: &DFSPH, scene: &mut render::scene::Scene) {
    for i in range {
        scene.push_particle(render::particle::Particle {
            position: dfsph.particle(i),
            color: (0., 0., 1.),
        })
>>>>>>> 2547a35c
    }
}

fn main() -> Result<(), Box<dyn std::error::Error>> {
    let conf = load_yaml!("cli.yml");
    let matches = App::from_yaml(conf).get_matches();

    let scene_file = matches.value_of("SCENE").unwrap();
    let mut scene_c = sph_scene::load_scene(scene_file)?;

    if matches.is_present("nocache") {
        println!("Cache disabled");
        scene_c.global_config.use_cache = false;
    }

    if let Some(data_dir) = matches.value_of("data_dir") {
        println!("Custom data directory: {}", data_dir);
        scene_c.global_config.data_path = data_dir.to_string();
    }

    if let Some(cache_dir) = matches.value_of("cache_dir") {
        println!("Custom cache directory: {}", cache_dir);
        scene_c.global_config.cache_path = cache_dir.to_string();
    }

    let mut sph_scene = scene_c.load()?;
    let mut total_time = 0.0;

    let mut scene = render::scene::Scene::new(sph_scene.particle_radius());
    scene.camera.look_at(Point3::new(0.0, 1., -2.), Point3::new(0., 0., 5.)); //FIXME make camera configurable

    add_particles(0..sph_scene.len(), &sph_scene, &mut scene);

    let mut run: bool = false;

    let mut i_obj: usize = 0;

    // Teapot
    let mut obj = scene.window.add_obj(&files[i_obj], &sample_dir, scale);
    obj.enable_backface_culling(false);

    let mut pause = true;
    let mut now = Instant::now();

    let mut time_step = 0.;

    // consume events
    while scene.render() {
<<<<<<< HEAD
        if !pause && now.elapsed().as_secs_f32() > time_step {
            i_obj = (i_obj + 1) % files.len();
            scene.window.remove_node(&mut obj);
            obj = scene.window.add_obj(&files[i_obj], &sample_dir, scale);
            obj.enable_backface_culling(false);
            // obj.recompute_normals();
            // scene.render();
            now = Instant::now();
        }
=======
        let timer = Instant::now();
>>>>>>> 2547a35c

        for event in scene.window.events().iter() {

            match event.value {
                render::event::WindowEvent::Key(key, render::event::Action::Release, _) => {
                    match key {
<<<<<<< HEAD
                        render::event::Key::P => {
                            pause = !pause;
                        }
                        render::event::Key::PageUp => {
                            time_step = (time_step + 0.1).min(3.);
                        }
                        render::event::Key::PageDown => {
                            time_step = (time_step - 0.1).max(0.);
                        }
                        _ => {}
                    }
                }
                _ => {}
            }
        }
    }

    Ok(())
}
// fn main() -> Result<(), std::io::Error> {
//     let mesher = Mesher::new(0.3, 0.1);
//
//     let mut sph_scene = Scene::new();
//     sph_scene.fill(0.5, 0.4, 0.5);
//
//     println!("{:?}", sph_scene.len());
//
//     let mut scene = render::scene::Scene::new(sph_scene.particle_radius / 3.);
//     scene
//         .camera
//         .look_at(Point3::new(0.0, 20.0, -50.0), Point3::new(10.0, 10.0, 0.0));
//
//     for i in 0..sph_scene.len() {
//         scene.push_particle(render::particle::Particle {
//             position: sph_scene.particle(i),
//             color: (0., 0., 1.),
//         })
//     }
//
//     let mut pause = false;
//
//     let mut iter_idx: usize = 0;
//     while scene.render() {
//         // consume events
//         for event in scene.window.events().iter() {
//             match event.value {
//                 render::event::WindowEvent::Key(key, render::event::Action::Release, _) => {
//                     match key {
//                         render::event::Key::R => {
//                             println!("audran tg");
//                             scene.clear();
//                             sph_scene.clear();
//                         }
//                         render::event::Key::Space => {
//                             let prev_len = sph_scene.len();
//                             sph_scene.fill_part(0.4, 0.6, 0.4, 0.2, 0.4, 0.2);
//
//                             println!("{:?}", sph_scene.len());
//
//                             for i in prev_len..sph_scene.len() {
//                                 scene.push_particle(render::particle::Particle {
//                                     position: sph_scene.particle(i),
//                                     color: (0., 0., 1.),
//                                 });
//                             }
//                         }
//                         render::event::Key::D => {
//                             let path = &format!("{:05}.bin", iter_idx);
//                             println!("Dumping scene as `{}`", path);
//                             let now = Instant::now();
//                             sph_scene.dump(path)?;
//                             println!("> `Simulation::dump()` elapsed time: {} s", now.elapsed().as_secs_f32());
//                         }
//                         render::event::Key::A => {
//                             let path = &format!("{:08}.obj", iter_idx);
//                             println!("Meshing scene as `{}`", path);
//                             let buffer = &mut File::create(path)?;
//                             let now = Instant::now();
//                             mesher.to_obj(&sph_scene, buffer);
//                             println!("> `Simulation::meshing()` elapsed time: {} s", now.elapsed().as_secs_f32());
//                         }
//                         render::event::Key::P => {
//                             pause = !pause;
//                         }
//                         _ => {}
//                     }
//                 }
//                 _ => {}
//             }
//         }
//
//         // fluid simulation
//         if !pause {
//             let now = Instant::now();
//             sph_scene.tick();
//             println!("> `Simulation::tick()` elapsed time: {} s", now.elapsed().as_secs_f32());
//         }
//
//         // particles position sync in 3d rendering
//         for i in 0..sph_scene.len() {
//             scene.get_particle(i).position = sph_scene.particle(i);
//         }
//
//         // refresh rendering
//         if !pause {
//             scene.update();
//         }
//
//         iter_idx += 1;
//     }
//
//     Ok(())
// }
=======
                        render::event::Key::R => {
                            total_time = 0.0;

                            scene_c.recreate(&mut sph_scene);
                            scene.clear();
                            add_particles(0..sph_scene.len(), &sph_scene, &mut scene);
                        }
                        render::event::Key::A => {
                            add_particles(scene_c.add_blocks(&mut sph_scene), &sph_scene, &mut scene);
                        }
                        render::event::Key::Space => {
                            run = !run;
                            let prev_len = sph_scene.len();

                            for i in prev_len..sph_scene.len() {
                                scene.push_particle(render::particle::Particle {
                                    position: sph_scene.particle(i),
                                    color: (0., 0., 1.),
                                });
                            }
                        }
                        _ => {}
                    }
                }
                _ => {}
            }
        }

        // fluid simulation
        if run {
            sph_scene.tick();
        }

        // particles position sync in 3d renderin
        for i in 0..sph_scene.len() {
            scene.get_particle(i).position = sph_scene.particle(i);
        }

        total_time += sph_scene.get_time_step();

        scene.debug_text(&format!("\
            dt: {:.6} s\n\
            total: {:.6} s\n\
            nb_particle: {}\n\
            v_max: {:.5} m/s\n\
            fps: {:.3} frame/s\n\
            eye: {}\
        ", sph_scene.get_time_step(), total_time, sph_scene.len(), sph_scene.get_v_max(), 60. / timer.elapsed().as_secs_f32(), scene.camera.eye()));

        // refresh rendering
        scene.update();
    }

    Ok(())
}
>>>>>>> 2547a35c
<|MERGE_RESOLUTION|>--- conflicted
+++ resolved
@@ -1,60 +1,14 @@
+#[macro_use]
+extern crate clap;
 extern crate render;
-//extern crate sph_common;
-//
+extern crate sph_scene;
+
 use std::time::Instant;
 
-<<<<<<< HEAD
-use std::fs;
-use std::path::{Path, PathBuf};
-use std::time::Instant;
-
-use nalgebra::{Point3, Vector3};
-=======
+use clap::App;
 use kiss3d::camera::camera::Camera;
 use nalgebra::Point3;
-
 use sph_common::DFSPH;
-
-extern crate sph_scene;
-
-#[macro_use]
-extern crate clap;
-
-use clap::App;
-
-/*
-fn main() {
-    let mut sph_scene = DFSPH::new(20.0);
-    sph_scene.fill(0.3, 0.5, 0.3);
->>>>>>> 2547a35c
-
-fn main() -> Result<(), std::io::Error> {
-    let scale: Vector3<f32> = Vector3::new(0.5, 0.5, 0.5);
-
-<<<<<<< HEAD
-
-    let mut scene = render::scene::Scene::new(3.);
-    scene
-        .camera
-        .look_at(Point3::new(0.0, 20.0, -50.0), Point3::new(10.0, 10.0, 0.0));
-
-    let sample_dir = Path::new("./");
-    let mut files: Vec<PathBuf> = fs::read_dir(sample_dir)?
-        .filter_map(Result::ok)
-        .filter(|d| if let Some(e) = d.path().extension() { e == "obj" } else { false })
-        .map(|d| d.path())
-        .collect();
-
-    files.sort();
-
-    if files.len() == 0 {
-        panic!("no obj");
-=======
-    for _ in 1..2 {
-        sph_scene.tick();
-    }
-}
-*/
 
 fn add_particles(range: std::ops::Range<usize>, dfsph: &DFSPH, scene: &mut render::scene::Scene) {
     for i in range {
@@ -62,7 +16,6 @@
             position: dfsph.particle(i),
             color: (0., 0., 1.),
         })
->>>>>>> 2547a35c
     }
 }
 
@@ -98,153 +51,14 @@
 
     let mut run: bool = false;
 
-    let mut i_obj: usize = 0;
+    while scene.render() {
+        let timer = Instant::now();
 
-    // Teapot
-    let mut obj = scene.window.add_obj(&files[i_obj], &sample_dir, scale);
-    obj.enable_backface_culling(false);
-
-    let mut pause = true;
-    let mut now = Instant::now();
-
-    let mut time_step = 0.;
-
-    // consume events
-    while scene.render() {
-<<<<<<< HEAD
-        if !pause && now.elapsed().as_secs_f32() > time_step {
-            i_obj = (i_obj + 1) % files.len();
-            scene.window.remove_node(&mut obj);
-            obj = scene.window.add_obj(&files[i_obj], &sample_dir, scale);
-            obj.enable_backface_culling(false);
-            // obj.recompute_normals();
-            // scene.render();
-            now = Instant::now();
-        }
-=======
-        let timer = Instant::now();
->>>>>>> 2547a35c
-
+        // consume events
         for event in scene.window.events().iter() {
-
             match event.value {
                 render::event::WindowEvent::Key(key, render::event::Action::Release, _) => {
                     match key {
-<<<<<<< HEAD
-                        render::event::Key::P => {
-                            pause = !pause;
-                        }
-                        render::event::Key::PageUp => {
-                            time_step = (time_step + 0.1).min(3.);
-                        }
-                        render::event::Key::PageDown => {
-                            time_step = (time_step - 0.1).max(0.);
-                        }
-                        _ => {}
-                    }
-                }
-                _ => {}
-            }
-        }
-    }
-
-    Ok(())
-}
-// fn main() -> Result<(), std::io::Error> {
-//     let mesher = Mesher::new(0.3, 0.1);
-//
-//     let mut sph_scene = Scene::new();
-//     sph_scene.fill(0.5, 0.4, 0.5);
-//
-//     println!("{:?}", sph_scene.len());
-//
-//     let mut scene = render::scene::Scene::new(sph_scene.particle_radius / 3.);
-//     scene
-//         .camera
-//         .look_at(Point3::new(0.0, 20.0, -50.0), Point3::new(10.0, 10.0, 0.0));
-//
-//     for i in 0..sph_scene.len() {
-//         scene.push_particle(render::particle::Particle {
-//             position: sph_scene.particle(i),
-//             color: (0., 0., 1.),
-//         })
-//     }
-//
-//     let mut pause = false;
-//
-//     let mut iter_idx: usize = 0;
-//     while scene.render() {
-//         // consume events
-//         for event in scene.window.events().iter() {
-//             match event.value {
-//                 render::event::WindowEvent::Key(key, render::event::Action::Release, _) => {
-//                     match key {
-//                         render::event::Key::R => {
-//                             println!("audran tg");
-//                             scene.clear();
-//                             sph_scene.clear();
-//                         }
-//                         render::event::Key::Space => {
-//                             let prev_len = sph_scene.len();
-//                             sph_scene.fill_part(0.4, 0.6, 0.4, 0.2, 0.4, 0.2);
-//
-//                             println!("{:?}", sph_scene.len());
-//
-//                             for i in prev_len..sph_scene.len() {
-//                                 scene.push_particle(render::particle::Particle {
-//                                     position: sph_scene.particle(i),
-//                                     color: (0., 0., 1.),
-//                                 });
-//                             }
-//                         }
-//                         render::event::Key::D => {
-//                             let path = &format!("{:05}.bin", iter_idx);
-//                             println!("Dumping scene as `{}`", path);
-//                             let now = Instant::now();
-//                             sph_scene.dump(path)?;
-//                             println!("> `Simulation::dump()` elapsed time: {} s", now.elapsed().as_secs_f32());
-//                         }
-//                         render::event::Key::A => {
-//                             let path = &format!("{:08}.obj", iter_idx);
-//                             println!("Meshing scene as `{}`", path);
-//                             let buffer = &mut File::create(path)?;
-//                             let now = Instant::now();
-//                             mesher.to_obj(&sph_scene, buffer);
-//                             println!("> `Simulation::meshing()` elapsed time: {} s", now.elapsed().as_secs_f32());
-//                         }
-//                         render::event::Key::P => {
-//                             pause = !pause;
-//                         }
-//                         _ => {}
-//                     }
-//                 }
-//                 _ => {}
-//             }
-//         }
-//
-//         // fluid simulation
-//         if !pause {
-//             let now = Instant::now();
-//             sph_scene.tick();
-//             println!("> `Simulation::tick()` elapsed time: {} s", now.elapsed().as_secs_f32());
-//         }
-//
-//         // particles position sync in 3d rendering
-//         for i in 0..sph_scene.len() {
-//             scene.get_particle(i).position = sph_scene.particle(i);
-//         }
-//
-//         // refresh rendering
-//         if !pause {
-//             scene.update();
-//         }
-//
-//         iter_idx += 1;
-//     }
-//
-//     Ok(())
-// }
-=======
                         render::event::Key::R => {
                             total_time = 0.0;
 
@@ -300,4 +114,3 @@
 
     Ok(())
 }
->>>>>>> 2547a35c
