--- conflicted
+++ resolved
@@ -4,18 +4,19 @@
 authors = ["Audran Doublet <audran@datakeen.co>"]
 edition = "2018"
 
-# See more keys and their definitions at https://doc.rust-lang.org/cargo/reference/manifest.html
-
 [dependencies]
 sph_common = { path = "common" }
 sph_scene = { path = "scene" }
 render = { path = "render" }
 
+image = "0.23.2"
+
+# Maths
+nalgebra = "0.20.0"
 rand = "0.7.3"
-nalgebra = "0.20.0"
-<<<<<<< HEAD
-=======
-image = "0.23.2"
-clap = {version = "~2.33.0", features = ["yaml"]}
+
+# 3d viewer
 kiss3d = "0.23.0"
->>>>>>> 2547a35c
+
+# CLI
+clap = {version = "~2.33.0", features = ["yaml"]}