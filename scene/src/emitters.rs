use sph::{Emitter, Animation};
use crate::{Scene, LiquidZone};

use serde_derive::*;
use nalgebra::Vector3;

#[derive(Debug, Deserialize)]
#[serde(tag = "type")]
pub enum EmitterShape {
    #[serde(rename = "ellipse")]
    Ellipse {
        x_radius: f32,
        y_radius: f32,
    },
    #[serde(rename = "rectangle")]
    Rectangle {
        width: f32,
        height: f32,
    },
    #[serde(rename = "block")]
    LiquidBlock {
        block: LiquidZone,
    }
}

impl EmitterShape {
    pub fn is_shot(&self) -> bool {
        match self {
            EmitterShape::LiquidBlock { .. } => true,
            _ => false,
        }
    }

    pub fn generate_particles(&self, scene: &Scene) -> Result<Vec<Vector3<f32>>, Box<dyn std::error::Error>> {
        let particle_radius = scene.config.particle_radius * 2.;

        match self {
            EmitterShape::Ellipse { x_radius, y_radius } => {
                let xr = x_radius.powi(2);
                let yr = y_radius.powi(2);

                let rectangle = EmitterShape::Rectangle { width: *x_radius, height: *y_radius };

                Ok(rectangle.generate_particles(scene)?
                         .iter()
                         .filter(|p| p.x*p.x / xr + p.y*p.y / yr <= 1.0)
                         .map(|p| *p)
                         .collect())
            },
            EmitterShape::Rectangle { width, height } => {
                let x0 = -width/2.;
                let y0 = -height/2.;
                let step_x = (width / particle_radius) as usize;
                let step_y = (height / particle_radius) as usize;

                let mut res = Vec::new();
                for y in 0..step_y {
                    for x in 0..step_x {
                        res.push(Vector3::new(
                                x as f32 * particle_radius + x0,
                                y as f32 * particle_radius + y0,
                                0.0,
                        ));
                    }
                }

                Ok(res)
            },
            EmitterShape::LiquidBlock { block } => {
                block.particle_list(scene)
            }
        }
    }
}

#[derive(Debug, Deserialize)]
pub struct EmitterConfig {
    pub shape: EmitterShape,
    pub position: Vector3<f32>,
    pub velocity: f32,

    #[serde(default)]
    pub fluid_type: Option<String>,

    #[serde(default)]
    pub animation: Animation,
}

impl EmitterConfig {
    fn fluid_type(&self, config: &Scene) -> usize {
        let map = config.load_fluids_map();

        if let Some(n) = &self.fluid_type {
            map[n]
        } else {
            0
        }
    }

    pub fn load(&self, scene: &Scene) -> Result<(Emitter, Animation), Box<dyn std::error::Error>> {
<<<<<<< HEAD
        let _radius = scene.config.particle_radius;
=======
>>>>>>> 2cf553ab
        let particles = self.shape.generate_particles(scene)?;

        let emitter = Emitter::new(self.fluid_type(scene), self.position,
                    self.velocity, scene.config.particle_radius,
                    particles, self.shape.is_shot());

        Ok((emitter, self.animation.clone()))
    }
}<|MERGE_RESOLUTION|>--- conflicted
+++ resolved
@@ -98,10 +98,6 @@
     }
 
     pub fn load(&self, scene: &Scene) -> Result<(Emitter, Animation), Box<dyn std::error::Error>> {
-<<<<<<< HEAD
-        let _radius = scene.config.particle_radius;
-=======
->>>>>>> 2cf553ab
         let particles = self.shape.generate_particles(scene)?;
 
         let emitter = Emitter::new(self.fluid_type(scene), self.position,
