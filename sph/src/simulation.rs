--- conflicted
+++ resolved
@@ -58,12 +58,8 @@
 
     pub camera: Camera,
 
-<<<<<<< HEAD
-    fluid_types: Vec<Fluid>,
-=======
     #[serde(skip_serializing, skip_deserializing)]
     pub fluid_types: Vec<Fluid>,
->>>>>>> af566f82
 
     #[serde(skip_serializing, skip_deserializing)]
     debug_solid_collisions: Vec<Vector3<f32>>,
