use std::sync::RwLock;

use rayon::iter::{ParallelIterator, IndexedParallelIterator};
use rayon::prelude::*;

use nalgebra::Vector3;

use crate::Simulation;
use crate::external_forces::ExternalForces;

use serde_derive::*;

#[derive(Serialize, Deserialize)]
pub struct Fluid {
    fluid_type: usize,
    rest_density: f32,
    mass: f32,

<<<<<<< HEAD
    #[serde(skip_serializing, skip_deserializing)]
=======
    correspondances: Vec<usize>,
>>>>>>> af566f82
    external_forces: RwLock<ExternalForces>,

    debug_color: Vector3<f32>,
}

impl Fluid {
    pub fn new(id: usize, volume: f32, density: f32, forces: ExternalForces, debug_color: Vector3<f32>) -> Fluid {
        Fluid {
            fluid_type: id,
            rest_density: density,
            mass: volume * density,
            external_forces: RwLock::new(forces),
            correspondances: Vec::new(),
            debug_color: debug_color,
        }
    }

    #[inline]
    pub fn idx(&self) -> usize {
        self.fluid_type
    }

    #[inline]
    pub fn rest_density(&self) -> f32 {
        self.rest_density
    }

    #[inline]
    pub fn mass(&self) -> f32 {
        self.mass
    }

    #[inline]
    pub fn debug_color(&self) -> Vector3<f32> {
        self.debug_color
    }

    pub fn correspondance(&self, i: usize) -> usize {
        self.correspondances[i]
    }

    pub fn filter<'a, T: 'a + Send + Sync>(&self, sim: &'a Simulation, iter: impl ParallelIterator<Item=&'a T> + IndexedParallelIterator) -> impl ParallelIterator<Item=(usize, &'a T)> {
        let idx = self.idx();

        iter.enumerate()
            .filter(move |(i, _)| idx == sim.particles_fluid_type[*i])
    }

    pub fn filter_range<'a>(&self, sim: &'a Simulation) -> impl ParallelIterator<Item=usize>  + 'a {
        let idx = self.idx();

        (0..sim.len())
            .into_par_iter()
            .filter(move |i| idx == sim.particles_fluid_type[*i])
    }

    pub fn filter_m<'a, T: 'a + Send + Sync>(&self, sim: &'a Simulation, iter: impl ParallelIterator<Item=&'a mut T> + IndexedParallelIterator) -> impl ParallelIterator<Item=(usize, &'a mut T)> {
        let idx = self.idx();

        iter.enumerate()
            .filter(move |(i, _)| idx == sim.particles_fluid_type[*i])
    }

    pub fn filter_mt<'a, T: 'a + Send + Sync, U: 'a + Send + Sync>(&self, sim: &'a Simulation, iter: impl ParallelIterator<Item=(&'a mut T, &'a mut U)> + IndexedParallelIterator) -> impl ParallelIterator<Item=(usize, (&'a mut T, &'a mut U))> {
        let idx = self.idx();

        iter.enumerate()
            .filter(move |(i, _)| idx == sim.particles_fluid_type[*i])
    }

    pub fn init_forces(&self, sim: &Simulation) {
        self.external_forces
            .write()
            .unwrap()
            .init(self, sim);
    }

    pub fn compute_correspondance_table(&mut self, v: &Vec<usize>) {
        if self.correspondances.len() == v.len() {
            return;
        }

        self.correspondances = vec![0; v.len()];

        let mut curr = 0;

        for i in 0..v.len() {
            if v[i] == self.idx() {
                self.correspondances[i] = curr;
                curr += 1;
            }
        }
    }

    pub fn apply_non_pressure_forces(&self, sim: &Simulation, accelerations: &mut Vec<Vector3<f32>>) -> f32 {
        self.external_forces
            .write()
            .unwrap()
            .apply(self, sim, accelerations)
    }
}<|MERGE_RESOLUTION|>--- conflicted
+++ resolved
@@ -16,11 +16,9 @@
     rest_density: f32,
     mass: f32,
 
-<<<<<<< HEAD
     #[serde(skip_serializing, skip_deserializing)]
-=======
     correspondances: Vec<usize>,
->>>>>>> af566f82
+    #[serde(skip_serializing, skip_deserializing)]
     external_forces: RwLock<ExternalForces>,
 
     debug_color: Vector3<f32>,
