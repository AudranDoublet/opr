[package]
name = "sph_common"
version = "0.1.0"
authors = ["Audran Doublet <audran@datakeen.co>"]
edition = "2018"

# See more keys and their definitions at https://doc.rust-lang.org/cargo/reference/manifest.html

[dependencies]
<<<<<<< HEAD
nalgebra = {version = "0.20.0", features = ["serde-serialize"]}

# serialization
serde = {version = "*", features = ["derive"]}
serde_json = "1.0.48"

# compression
flate2 = { version = "*", features = ["cloudflare_zlib"], default-features = false }
=======
nalgebra = { version = "0.20.0", features = ["serde-serialize"] }
rayon = "1.3.0"
tobj = "0.1.12"
serde = "1.0.105"
serde_derive = "1.0.105"
serde_cbor = "0.11.1"
>>>>>>> 2547a35c
<|MERGE_RESOLUTION|>--- conflicted
+++ resolved
@@ -4,23 +4,21 @@
 authors = ["Audran Doublet <audran@datakeen.co>"]
 edition = "2018"
 
-# See more keys and their definitions at https://doc.rust-lang.org/cargo/reference/manifest.html
+[dependencies]
+# Maths
+nalgebra = { version = "0.20.0", features = ["serde-serialize"] }
 
-[dependencies]
-<<<<<<< HEAD
-nalgebra = {version = "0.20.0", features = ["serde-serialize"]}
-
-# serialization
-serde = {version = "*", features = ["derive"]}
-serde_json = "1.0.48"
+# Multithreading
+rayon = "1.3.0"
 
 # compression
 flate2 = { version = "*", features = ["cloudflare_zlib"], default-features = false }
-=======
-nalgebra = { version = "0.20.0", features = ["serde-serialize"] }
-rayon = "1.3.0"
-tobj = "0.1.12"
-serde = "1.0.105"
+
+# serialization
+serde = {version = "1.0.105", features = ["derive"]}
+serde_json = "1.0.48"
 serde_derive = "1.0.105"
 serde_cbor = "0.11.1"
->>>>>>> 2547a35c
+
+# helpers
+tobj = "0.1.12"