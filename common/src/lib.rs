--- conflicted
+++ resolved
@@ -1,36 +1,15 @@
-<<<<<<< HEAD
-#![feature(test)]
-
-extern crate test;
-
-pub use particle::*;
-
-mod particle;
-pub mod mesher;
-pub mod kernel;
-
-#[bench]
-fn bench_sph_tick(b: &mut Bencher) {
-    let mut sph_scene = Scene::new();
-    sph_scene.fill(0.5, 0.4, 0.5);
-
-    b.iter(|| {
-        sph_scene.tick();
-    });
-}
-=======
 #![feature(clamp)]
 
-mod kernel;
 mod particle;
 mod discretegrid;
 mod rigid_object;
+mod kernel;
 
 pub mod utils;
 pub mod mesh;
+pub mod mesher;
 
 pub use particle::*;
 pub use discretegrid::*;
 pub use kernel::*;
-pub use rigid_object::*;
->>>>>>> 2547a35c
+pub use rigid_object::*;