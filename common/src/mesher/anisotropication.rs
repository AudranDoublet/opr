--- conflicted
+++ resolved
@@ -87,16 +87,9 @@
             let mut sum_w_ij = 0.;
             let mut weighted_mean = Vector3::zeros(); // sum of the weighted position of the neighborhood
 
-<<<<<<< HEAD
-            for j in snapshot.neighbours_anisotropic_kernel(i) {
-                let x_j = snapshot.position(*j);
-                let x_ji = x_j - x_i;
-                let w_ij = self.w(x_ji.norm_squared());
-=======
-            for j in snapshot.neighbours(i).iter().chain([i].iter()) {
+            for j in snapshot.neighbours_anisotropic_kernel(i).iter().chain([i].iter()) {
                 let x_j = &snapshot.position(*j);
                 let w_ij = self.w((x_i - x_j).norm_squared());
->>>>>>> decb06c5
 
                 sum_w_ij += w_ij;
                 weighted_mean += w_ij * x_j;
@@ -116,11 +109,7 @@
 
         let mut sum_w_ij = 0.;
 
-<<<<<<< HEAD
-        for j in snapshot.neighbours_anisotropic_kernel(i) {
-=======
-        for j in snapshot.neighbours(i).iter().chain([i].iter()) {
->>>>>>> decb06c5
+        for j in snapshot.neighbours_anisotropic_kernel(i).iter().chain([i].iter()) {
             let x_j = &snapshot.position(*j);
             let w_ij = self.w((x_i - x_j).norm_squared());
 
@@ -158,29 +147,18 @@
     }
 
     pub fn compute_anisotropy(&self, snapshot: &Box<dyn FluidSnapshot>, i: usize) -> Matrix3<f32> {
-<<<<<<< HEAD
-        if snapshot.neighbours_anisotropic_kernel(i).len() < self.cst_min_nb_neighbours {
-            return self.cst_g_on_low_neighborhood;
-        }
-
-=======
->>>>>>> decb06c5
         let c = self.compute_covariance_matrix(snapshot, i);
         let c_svd = &mut c.svd(true, false);
 
         let u = c_svd.u.unwrap();
 
-        let eigen_mat_inv = if snapshot.neighbours(i).len() < self.cst_min_nb_neighbours {
+        let eigen_mat_inv = if snapshot.neighbours_anisotropic_kernel(i).len() < self.cst_min_nb_neighbours {
             self.cst_kn_inv
         } else {
             let eigen_values = self.normalize_eigen_values(c_svd);
             Matrix3::from_diagonal(&eigen_values).pseudo_inverse(CST_EPSILON).unwrap()
         };
 
-        // println!("self.eigen_val={}", self.cst_kn);
-        // println!("eigen_val={}", eigen_mat_inv);
-        // println!();
-
         self.kernel_radius_inv * u * eigen_mat_inv * u.transpose()
     }
 }