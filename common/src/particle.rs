--- conflicted
+++ resolved
@@ -543,15 +543,11 @@
         }
 
         self.correct_density_error();
-<<<<<<< HEAD
         let old = self.positions.read().unwrap().clone();
         self.positions.write().unwrap().par_iter_mut().zip(self.velocities.read().unwrap().par_iter()).for_each(|(p, v)| *p += dt * v);
         self.neighbours_struct.update_particles(&old, &self.positions.read().unwrap());
-=======
-        self.neighbours_struct.update_particles(self.time_step, &mut self.positions.write().unwrap(), &self.velocities.read().unwrap());
 
         self.time_step
->>>>>>> c849b842
     }
 
     pub fn dump(&self, path: &Path) -> Result<(), std::io::Error> {
